/*
 * Copyright (c) 2020 Uber Technologies, Inc.
 *
 * Licensed under the Apache License, Version 2.0 (the "License");
 * you may not use this file except in compliance with the License.
 * You may obtain a copy of the License at
 *     http://www.apache.org/licenses/LICENSE-2.0
 * Unless required by applicable law or agreed to in writing, software
 * distributed under the License is distributed on an "AS IS" BASIS,
 * WITHOUT WARRANTIES OR CONDITIONS OF ANY KIND, either express or implied.
 * See the License for the specific language governing permissions and
 * limitations under the License.
 */

package com.uber.rss.execution;

import com.uber.rss.clients.ShuffleWriteConfig;
import com.uber.rss.common.AppShuffleId;
import com.uber.rss.common.MapTaskAttemptId;
import com.uber.rss.common.PartitionFilePathAndLength;
import com.uber.rss.messages.BaseMessage;
import com.uber.rss.messages.ShuffleStageStatus;
import com.uber.rss.messages.StageInfoStateItem;
import com.uber.rss.messages.TaskAttemptCommitStateItem;
import org.testng.Assert;
import org.testng.annotations.Test;

import java.io.IOException;
import java.nio.file.Files;
import java.nio.file.Path;
import java.nio.file.Paths;
import java.util.Arrays;
import java.util.Iterator;
import java.util.List;
import java.util.stream.Collectors;

public class LocalFileStateStoreTest {

  @Test
  public void testConstructor() throws IOException {
    Path tempPath = Files.createTempDirectory("StateStoreTest");
    tempPath.toFile().deleteOnExit();

    new LocalFileStateStore(tempPath.toString());

    List<Path> fileList = Files.list(Paths.get(tempPath.toString(), LocalFileStateStore.STATE_DIR_NAME)).collect(Collectors.toList());
    Assert.assertEquals(fileList.size(), 1);
    Assert.assertTrue(fileList.get(0).toString().endsWith(".0000"));

    new LocalFileStateStore(tempPath.toString());

    fileList = Files.list(Paths.get(tempPath.toString(), LocalFileStateStore.STATE_DIR_NAME)).collect(Collectors.toList());
    Assert.assertEquals(fileList.size(), 2);
    Assert.assertTrue(fileList.get(0).toString().endsWith(".0000") || fileList.get(0).toString().endsWith(".0001"));
    Assert.assertTrue(fileList.get(1).toString().endsWith(".0000") || fileList.get(1).toString().endsWith(".0001"));
  }

  @Test
  public void testFileRotation() throws IOException {
    Path tempPath = Files.createTempDirectory("StateStoreTest");
    tempPath.toFile().deleteOnExit();

    long fileRotationMillis = 0;
    LocalFileStateStore stateStore = new LocalFileStateStore(tempPath.toString(), fileRotationMillis, LocalFileStateStore.DEFAULT_RETENTION_MILLIS);

    List<Path> fileList = Files.list(Paths.get(tempPath.toString(), LocalFileStateStore.STATE_DIR_NAME)).collect(Collectors.toList());
    Assert.assertEquals(fileList.size(), 1);
    Assert.assertTrue(fileList.get(0).toString().endsWith(".0000"));

    stateStore.commit();

    fileList = Files.list(Paths.get(tempPath.toString(), LocalFileStateStore.STATE_DIR_NAME)).collect(Collectors.toList());
    Assert.assertEquals(fileList.size(), 2);
    Assert.assertTrue(fileList.get(0).toString().endsWith(".0000") || fileList.get(0).toString().endsWith(".0001"));
    Assert.assertTrue(fileList.get(1).toString().endsWith(".0000") || fileList.get(1).toString().endsWith(".0001"));

    stateStore.commit();

    fileList = Files.list(Paths.get(tempPath.toString(), LocalFileStateStore.STATE_DIR_NAME)).collect(Collectors.toList());
    Assert.assertEquals(fileList.size(), 3);
  }

  @Test
  public void testFileRetention() throws IOException {
    Path tempPath = Files.createTempDirectory("StateStoreTest");
    tempPath.toFile().deleteOnExit();

    long fileRotationMillis = 0;
    long fileRetentionMillis = -1000;
    LocalFileStateStore stateStore = new LocalFileStateStore(tempPath.toString(), fileRotationMillis, fileRetentionMillis);

    List<Path> fileList = Files.list(Paths.get(tempPath.toString(), LocalFileStateStore.STATE_DIR_NAME)).collect(Collectors.toList());
    Assert.assertEquals(fileList.size(), 1);
    Assert.assertTrue(fileList.get(0).toString().endsWith(".0000"));

    stateStore.commit();

    fileList = Files.list(Paths.get(tempPath.toString(), LocalFileStateStore.STATE_DIR_NAME)).collect(Collectors.toList());
    Assert.assertEquals(fileList.size(), 1);
    Assert.assertTrue(fileList.get(0).toString().endsWith(".0000"));

    stateStore.commit();

    fileList = Files.list(Paths.get(tempPath.toString(), LocalFileStateStore.STATE_DIR_NAME)).collect(Collectors.toList());
    Assert.assertEquals(fileList.size(), 1);
    Assert.assertTrue(fileList.get(0).toString().endsWith(".0000"));
  }

  @Test
  public void testLoadData() throws IOException {
    Path tempPath = Files.createTempDirectory("StateStoreTest");
    tempPath.toFile().deleteOnExit();

    LocalFileStateStore stateStore = new LocalFileStateStore(tempPath.toString());
    Iterator<BaseMessage> iterator = stateStore.loadData();
    Assert.assertFalse(iterator.hasNext());

    AppShuffleId appShuffleId1 = new AppShuffleId("app1", "1", 2);
    AppShuffleId appShuffleId2 = new AppShuffleId("app1", "1", 20);
<<<<<<< HEAD
    ShuffleWriteConfig shuffleWriteConfig1 = new ShuffleWriteConfig("gzip", (short)6);
    ShuffleWriteConfig shuffleWriteConfig2 = new ShuffleWriteConfig("snappy", (short)60);
    StagePersistentInfo stageInfo1 = new StagePersistentInfo(20, 30, shuffleWriteConfig1, ShuffleStageStatus.FILE_STATUS_OK);
    StagePersistentInfo stageInfo2 = new StagePersistentInfo(200, 300, shuffleWriteConfig2, ShuffleStageStatus.FILE_STATUS_CORRUPTED);
=======
    ShuffleWriteConfig shuffleWriteConfig1 = new ShuffleWriteConfig((short)6);
    ShuffleWriteConfig shuffleWriteConfig2 = new ShuffleWriteConfig((short)60);
    StagePersistentInfo stageInfo1 = new StagePersistentInfo(10, 20, 30, shuffleWriteConfig1, ShuffleStageStatus.FILE_STATUS_OK);
    StagePersistentInfo stageInfo2 = new StagePersistentInfo(100, 200, 300, shuffleWriteConfig2, ShuffleStageStatus.FILE_STATUS_CORRUPTED);
>>>>>>> 851a8e74

    stateStore.storeStageInfo(appShuffleId1, stageInfo1);
    stateStore.storeTaskAttemptCommit(appShuffleId1,
        Arrays.asList(new MapTaskAttemptId(1, 2), new MapTaskAttemptId(3, 4)),
        Arrays.asList(new PartitionFilePathAndLength(1, "p1", 10), new PartitionFilePathAndLength(2, "p2", 11)));
    stateStore.storeStageInfo(appShuffleId2, stageInfo2);
    stateStore.storeTaskAttemptCommit(appShuffleId1,
        Arrays.asList(new MapTaskAttemptId(30, 40)),
        Arrays.asList(new PartitionFilePathAndLength(9, "p9", 0), new PartitionFilePathAndLength(10, "p10", 100)));

    // load data before commit, should get no data
    iterator = stateStore.loadData();
    Assert.assertFalse(iterator.hasNext());
    Assert.assertNull(iterator.next());

    // commit data in state store, now we should get data
    stateStore.commit();

    // load data
    iterator = stateStore.loadData();

    Assert.assertTrue(iterator.hasNext());
    StageInfoStateItem stageInfoStateItem = (StageInfoStateItem)iterator.next();
    Assert.assertEquals(stageInfoStateItem.getAppShuffleId(), appShuffleId1);
    Assert.assertEquals(stageInfoStateItem.getNumPartitions(), 20);
    Assert.assertEquals(stageInfoStateItem.getFileStartIndex(), 30);
    Assert.assertEquals(stageInfoStateItem.getWriteConfig(), shuffleWriteConfig1);
    Assert.assertEquals(stageInfoStateItem.getFileStatus(), ShuffleStageStatus.FILE_STATUS_OK);

    Assert.assertTrue(iterator.hasNext());
    TaskAttemptCommitStateItem taskAttemptCommitStateItem = (TaskAttemptCommitStateItem)iterator.next();
    Assert.assertEquals(taskAttemptCommitStateItem.getAppShuffleId(), appShuffleId1);
    Assert.assertEquals(taskAttemptCommitStateItem.getMapTaskAttemptIds(), Arrays.asList(new MapTaskAttemptId(1, 2), new MapTaskAttemptId(3, 4)));
    Assert.assertEquals(taskAttemptCommitStateItem.getPartitionFilePathAndLengths(),
        Arrays.asList(new PartitionFilePathAndLength(1, "p1", 10),
          new PartitionFilePathAndLength(2, "p2", 11)));

    Assert.assertTrue(iterator.hasNext());
    stageInfoStateItem = (StageInfoStateItem)iterator.next();
    Assert.assertEquals(stageInfoStateItem.getAppShuffleId(), appShuffleId2);
    Assert.assertEquals(stageInfoStateItem.getNumPartitions(), 200);
    Assert.assertEquals(stageInfoStateItem.getFileStartIndex(), 300);
    Assert.assertEquals(stageInfoStateItem.getWriteConfig(), shuffleWriteConfig2);
    Assert.assertEquals(stageInfoStateItem.getFileStatus(), ShuffleStageStatus.FILE_STATUS_CORRUPTED);

    Assert.assertTrue(iterator.hasNext());
    taskAttemptCommitStateItem = (TaskAttemptCommitStateItem)iterator.next();
    Assert.assertEquals(taskAttemptCommitStateItem.getAppShuffleId(), appShuffleId1);
    Assert.assertEquals(taskAttemptCommitStateItem.getMapTaskAttemptIds(), Arrays.asList(new MapTaskAttemptId(30, 40)));
    Assert.assertEquals(taskAttemptCommitStateItem.getPartitionFilePathAndLengths(),
        Arrays.asList(new PartitionFilePathAndLength(9, "p9", 0),
            new PartitionFilePathAndLength(10, "p10", 100)));

    Assert.assertFalse(iterator.hasNext());
    Assert.assertNull(iterator.next());

    // write another batch of data without commit
    for (int i = 0; i < 10000; i++) {
      stateStore.storeStageInfo(appShuffleId1, stageInfo1);
      stateStore.storeTaskAttemptCommit(appShuffleId1,
          Arrays.asList(new MapTaskAttemptId(1000, 2000)),
          Arrays.asList(new PartitionFilePathAndLength(1000, "p1000", 10000),
              new PartitionFilePathAndLength(2000, "p2000", 11000)));
    }

    // load data
    iterator = stateStore.loadData();

    Assert.assertTrue(iterator.hasNext());
    stageInfoStateItem = (StageInfoStateItem)iterator.next();
    Assert.assertEquals(stageInfoStateItem.getAppShuffleId(), appShuffleId1);
    Assert.assertEquals(stageInfoStateItem.getNumPartitions(), 20);
    Assert.assertEquals(stageInfoStateItem.getFileStartIndex(), 30);
    Assert.assertEquals(stageInfoStateItem.getWriteConfig(), shuffleWriteConfig1);

    Assert.assertTrue(iterator.hasNext());
    taskAttemptCommitStateItem = (TaskAttemptCommitStateItem)iterator.next();
    Assert.assertEquals(taskAttemptCommitStateItem.getAppShuffleId(), appShuffleId1);
    Assert.assertEquals(taskAttemptCommitStateItem.getMapTaskAttemptIds(), Arrays.asList(new MapTaskAttemptId(1, 2), new MapTaskAttemptId(3, 4)));
    Assert.assertEquals(taskAttemptCommitStateItem.getPartitionFilePathAndLengths(),
        Arrays.asList(new PartitionFilePathAndLength(1, "p1", 10),
            new PartitionFilePathAndLength(2, "p2", 11)));

    Assert.assertTrue(iterator.hasNext());
    stageInfoStateItem = (StageInfoStateItem)iterator.next();
    Assert.assertEquals(stageInfoStateItem.getAppShuffleId(), appShuffleId2);
    Assert.assertEquals(stageInfoStateItem.getNumPartitions(), 200);
    Assert.assertEquals(stageInfoStateItem.getFileStartIndex(), 300);
    Assert.assertEquals(stageInfoStateItem.getWriteConfig(), shuffleWriteConfig2);

    Assert.assertTrue(iterator.hasNext());
    taskAttemptCommitStateItem = (TaskAttemptCommitStateItem)iterator.next();
    Assert.assertEquals(taskAttemptCommitStateItem.getAppShuffleId(), appShuffleId1);
    Assert.assertEquals(taskAttemptCommitStateItem.getMapTaskAttemptIds(), Arrays.asList(new MapTaskAttemptId(30, 40)));
    Assert.assertEquals(taskAttemptCommitStateItem.getPartitionFilePathAndLengths(),
        Arrays.asList(new PartitionFilePathAndLength(9, "p9", 0),
            new PartitionFilePathAndLength(10, "p10", 100)));

    Assert.assertFalse(iterator.hasNext());
    Assert.assertNull(iterator.next());

    // commit data
    stateStore.commit();

    // load data
    iterator = stateStore.loadData();

    Assert.assertTrue(iterator.hasNext());
    stageInfoStateItem = (StageInfoStateItem)iterator.next();
    Assert.assertEquals(stageInfoStateItem.getAppShuffleId(), appShuffleId1);
    Assert.assertEquals(stageInfoStateItem.getNumPartitions(), 20);
    Assert.assertEquals(stageInfoStateItem.getFileStartIndex(), 30);
    Assert.assertEquals(stageInfoStateItem.getWriteConfig(), shuffleWriteConfig1);

    Assert.assertTrue(iterator.hasNext());
    taskAttemptCommitStateItem = (TaskAttemptCommitStateItem)iterator.next();
    Assert.assertEquals(taskAttemptCommitStateItem.getAppShuffleId(), appShuffleId1);
    Assert.assertEquals(taskAttemptCommitStateItem.getMapTaskAttemptIds(), Arrays.asList(new MapTaskAttemptId(1, 2), new MapTaskAttemptId(3, 4)));
    Assert.assertEquals(taskAttemptCommitStateItem.getPartitionFilePathAndLengths(),
        Arrays.asList(new PartitionFilePathAndLength(1, "p1", 10),
            new PartitionFilePathAndLength(2, "p2", 11)));

    Assert.assertTrue(iterator.hasNext());
    stageInfoStateItem = (StageInfoStateItem)iterator.next();
    Assert.assertEquals(stageInfoStateItem.getAppShuffleId(), appShuffleId2);
    Assert.assertEquals(stageInfoStateItem.getNumPartitions(), 200);
    Assert.assertEquals(stageInfoStateItem.getFileStartIndex(), 300);
    Assert.assertEquals(stageInfoStateItem.getWriteConfig(), shuffleWriteConfig2);

    Assert.assertTrue(iterator.hasNext());
    taskAttemptCommitStateItem = (TaskAttemptCommitStateItem)iterator.next();
    Assert.assertEquals(taskAttemptCommitStateItem.getAppShuffleId(), appShuffleId1);
    Assert.assertEquals(taskAttemptCommitStateItem.getMapTaskAttemptIds(), Arrays.asList(new MapTaskAttemptId(30, 40)));
    Assert.assertEquals(taskAttemptCommitStateItem.getPartitionFilePathAndLengths(),
        Arrays.asList(new PartitionFilePathAndLength(9, "p9", 0),
            new PartitionFilePathAndLength(10, "p10", 100)));

    for (int i = 0; i < 10000; i++) {
      Assert.assertTrue(iterator.hasNext());
      stageInfoStateItem = (StageInfoStateItem)iterator.next();
      Assert.assertEquals(stageInfoStateItem.getAppShuffleId(), appShuffleId1);
      Assert.assertEquals(stageInfoStateItem.getNumPartitions(), 20);
      Assert.assertEquals(stageInfoStateItem.getFileStartIndex(), 30);
      Assert.assertEquals(stageInfoStateItem.getWriteConfig(), shuffleWriteConfig1);

      Assert.assertTrue(iterator.hasNext());
      taskAttemptCommitStateItem = (TaskAttemptCommitStateItem)iterator.next();
      Assert.assertEquals(taskAttemptCommitStateItem.getAppShuffleId(), appShuffleId1);
      Assert.assertEquals(taskAttemptCommitStateItem.getMapTaskAttemptIds(), Arrays.asList(new MapTaskAttemptId(1000, 2000)));
      Assert.assertEquals(taskAttemptCommitStateItem.getPartitionFilePathAndLengths(),
          Arrays.asList(new PartitionFilePathAndLength(1000, "p1000", 10000),
              new PartitionFilePathAndLength(2000, "p2000", 11000)));
    }

    Assert.assertFalse(iterator.hasNext());
    Assert.assertNull(iterator.next());
  }
}<|MERGE_RESOLUTION|>--- conflicted
+++ resolved
@@ -117,17 +117,10 @@
 
     AppShuffleId appShuffleId1 = new AppShuffleId("app1", "1", 2);
     AppShuffleId appShuffleId2 = new AppShuffleId("app1", "1", 20);
-<<<<<<< HEAD
-    ShuffleWriteConfig shuffleWriteConfig1 = new ShuffleWriteConfig("gzip", (short)6);
-    ShuffleWriteConfig shuffleWriteConfig2 = new ShuffleWriteConfig("snappy", (short)60);
+    ShuffleWriteConfig shuffleWriteConfig1 = new ShuffleWriteConfig((short)6);
+    ShuffleWriteConfig shuffleWriteConfig2 = new ShuffleWriteConfig((short)60);
     StagePersistentInfo stageInfo1 = new StagePersistentInfo(20, 30, shuffleWriteConfig1, ShuffleStageStatus.FILE_STATUS_OK);
     StagePersistentInfo stageInfo2 = new StagePersistentInfo(200, 300, shuffleWriteConfig2, ShuffleStageStatus.FILE_STATUS_CORRUPTED);
-=======
-    ShuffleWriteConfig shuffleWriteConfig1 = new ShuffleWriteConfig((short)6);
-    ShuffleWriteConfig shuffleWriteConfig2 = new ShuffleWriteConfig((short)60);
-    StagePersistentInfo stageInfo1 = new StagePersistentInfo(10, 20, 30, shuffleWriteConfig1, ShuffleStageStatus.FILE_STATUS_OK);
-    StagePersistentInfo stageInfo2 = new StagePersistentInfo(100, 200, 300, shuffleWriteConfig2, ShuffleStageStatus.FILE_STATUS_CORRUPTED);
->>>>>>> 851a8e74
 
     stateStore.storeStageInfo(appShuffleId1, stageInfo1);
     stateStore.storeTaskAttemptCommit(appShuffleId1,
