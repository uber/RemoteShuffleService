--- conflicted
+++ resolved
@@ -180,12 +180,8 @@
                 long taskAttemptId = startUploadMessage.getAttemptId();
 
                 ShuffleWriteConfig writeConfig = new ShuffleWriteConfig(startUploadMessage.getNumSplits());
-<<<<<<< HEAD
-                uploadServerHandler.initializeAppTaskAttempt(appShuffleId, taskAttemptId, startUploadMessage.getNumPartitions(), writeConfig, ctx);
-=======
-                uploadServerHandler.initializeAppTaskAttempt(appTaskAttemptId, startUploadMessage.getNumPartitions(),
+                uploadServerHandler.initializeAppTaskAttempt(appShuffleId, taskAttemptId, startUploadMessage.getNumPartitions(),
                                                                 writeConfig, ctx);
->>>>>>> cc168bbe
             } else if (msg instanceof FinishUploadMessage) {
                 logger.debug("FinishUploadMessage, {}, {}", msg, connectionInfo);
                 FinishUploadMessage finishUploadMessage = (FinishUploadMessage)msg;
