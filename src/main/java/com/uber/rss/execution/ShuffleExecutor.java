--- conflicted
+++ resolved
@@ -305,43 +305,12 @@
         ExecutorAppState appState = getAppState(appShuffleId.getAppId());
         appState.updateLivenessTimestamp();
 
-<<<<<<< HEAD
         ExecutorShuffleStageState stageState = getStageState(appShuffleId);
         synchronized (stageState) {
           stageState.markMapAttemptFinishUpload(taskAttemptId);
           stageState.commitMapTask(taskAttemptId);
 
           logger.info("CommitTask: {}, {}", appShuffleId, taskAttemptId);
-=======
-        // ===================== TODO close all files if there are only stale attempts
-
-      final Collection<AppTaskAttemptId> pendingFlushMapAttempts;
-      ExecutorShuffleStageState stageState = getStageState(appTaskAttemptId.getAppShuffleId());
-      synchronized (stageState) {
-        stageState.markMapAttemptFinishUpload(appTaskAttemptId);
-        stageState.addPendingFlushMapAttempt(appTaskAttemptId);
-        pendingFlushMapAttempts = stageState.fetchFlushMapAttempts();
-
-        if (!pendingFlushMapAttempts.isEmpty()) {
-          final long flushScheduleTime = System.currentTimeMillis();
-          // Flush operation will flush all partition files, which may take long time, thus run it async
-          CompletableFuture.runAsync(() -> {
-            long delay = System.currentTimeMillis() - flushScheduleTime;
-            mapAttemptFlushDelay.update(delay);
-            mapAttemptFlushDelayAverage.addValue(delay);
-            long startTime = System.currentTimeMillis();
-            try {
-              flushPartitions(pendingFlushMapAttempts);
-            } catch (Throwable ex) {
-              M3Stats.addException(ex, this.getClass().getSimpleName());
-              logger.warn(String.format("Failed to flush files: %s", appTaskAttemptId), ex);
-              stageState.setFileCorrupted();
-              stateStore.storeStageCorruption(stageState.getAppShuffleId());
-            } finally {
-              mapAttemptFlushTime.update(System.currentTimeMillis() - startTime);
-            }
-          });
->>>>>>> b53ec359
         }
     }
 
